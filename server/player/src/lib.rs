--- conflicted
+++ resolved
@@ -17,18 +17,11 @@
 use feather_core::util::{Gamemode, Position};
 use feather_server_network::NewClientInfo;
 use feather_server_types::{
-<<<<<<< HEAD
-    CanBreak, CanInstaBreak, CanTakeDamage, ChunkHolder, CreationPacketCreator, EntitySpawnEvent,
-    Game, GamemodeUpdateEvent, HeldItem, InventoryUpdateEvent, LastKnownPositions, MessageReceiver,
-    Name, Network, NetworkId, OpenWindowCount, Player, PlayerJoinEvent, PlayerPreJoinEvent,
-    PreviousPosition, ProfileProperties, SpawnPacketCreator, Uuid,
-=======
     BlocksFallen, CanBreak, CanInstaBreak, CanRespawn, CanTakeDamage, ChunkHolder,
     CreationPacketCreator, EntitySpawnEvent, Game, GamemodeUpdateEvent, Health, HealthUpdateEvent,
     HeldItem, InventoryUpdateEvent, LastKnownPositions, MaxHealth, MessageReceiver, Name, Network,
-    NetworkId, Player, PlayerJoinEvent, PlayerPreJoinEvent, PreviousPosition, ProfileProperties,
-    SpawnPacketCreator, Uuid,
->>>>>>> 04651aaf
+    NetworkId, OpenWindowCount, Player, PlayerJoinEvent, PlayerPreJoinEvent, PreviousPosition,
+    ProfileProperties, SpawnPacketCreator, Uuid,
 };
 use feather_server_util::degrees_to_stops;
 use fecs::{Entity, EntityRef, World};
