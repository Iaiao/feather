use std::{
    cell::{Cell, RefCell},
    collections::VecDeque,
    io::Cursor,
    sync::Arc,
};

use ahash::AHashSet;
use flume::{Receiver, Sender};
use slab::Slab;
use uuid::Uuid;

use base::{
    BlockId, ChunkHandle, ChunkPosition, EntityKind, EntityMetadata, Gamemode, Position,
    ProfileProperty, Text, ValidBlockPosition,
};
<<<<<<< HEAD
use commands::{CommandCtx, CommandDispatcher};
use common::world::WorldTime;
use common::Window;
use packets::server::{Particle, SetSlot, SpawnLivingEntity, UpdateLight, WindowConfirmation};
use protocol::packets::server::{
    ChangeGameState, DeclareCommands, HeldItemChange, PlayerAbilities, StateReason, TabComplete,
    TabCompleteMatch, TimeUpdate,
=======
use common::{
    chat::{ChatKind, ChatMessage},
    Window,
};
use libcraft_items::InventorySlot;
use packets::server::{Particle, SetSlot, SpawnLivingEntity, UpdateLight, WindowConfirmation};
use protocol::packets::server::{
    EntityPosition, EntityPositionAndRotation, EntityTeleport, HeldItemChange, PlayerAbilities,
>>>>>>> fdf5565f
};
use protocol::{
    packets::{
        self,
        server::{
            AddPlayer, Animation, BlockChange, ChatPosition, ChunkData, ChunkDataKind,
            DestroyEntities, Disconnect, EntityAnimation, EntityHeadLook, JoinGame, KeepAlive,
            PlayerInfo, PlayerPositionAndLook, PluginMessage, SendEntityMetadata, SpawnPlayer,
            Title, UnloadChunk, UpdateViewPosition, WindowItems,
        },
    },
    ClientPlayPacket, Nbt, ProtocolVersion, ServerPlayPacket, Writeable,
};
use quill_common::components::{
    ChatKind, ChatMessage, ClientId, NetworkId, OnGround, PreviousGamemode,
};

<<<<<<< HEAD
use crate::{initial_handler::NewPlayer, Options};
=======
use crate::{
    entities::{PreviousOnGround, PreviousPosition},
    initial_handler::NewPlayer,
    network_id_registry::NetworkId,
    Options,
};
use slab::Slab;
>>>>>>> fdf5565f

/// Max number of chunks to send to a client per tick.
const MAX_CHUNKS_PER_TICK: usize = 10;

/// Stores all `Client`s.
#[derive(Default)]
pub struct Clients {
    slab: Slab<Client>,
}

impl Clients {
    pub fn new() -> Self {
        Self::default()
    }

    pub fn insert(&mut self, client: Client) -> ClientId {
        ClientId(self.slab.insert(client))
    }

    pub fn remove(&mut self, id: ClientId) -> Option<Client> {
        self.slab.try_remove(id.0)
    }

    pub fn get(&self, id: ClientId) -> Option<&Client> {
        self.slab.get(id.0)
    }

    pub fn get_mut(&mut self, id: ClientId) -> Option<&mut Client> {
        self.slab.get_mut(id.0)
    }

    pub fn iter(&self) -> impl Iterator<Item = &'_ Client> + '_ {
        self.slab.iter().map(|(_i, client)| client)
    }
}

/// A client connected to a server.
///
/// This struct provides methods to send packets
/// to the client.
pub struct Client {
    packets_to_send: Sender<ServerPlayPacket>,
    received_packets: Receiver<ClientPlayPacket>,
    options: Arc<Options>,
    username: String,
    profile: Vec<ProfileProperty>,
    uuid: Uuid,

    teleport_id_counter: Cell<i32>,

    network_id: Option<NetworkId>,
    sent_entities: RefCell<AHashSet<NetworkId>>,

    knows_position: Cell<bool>,
    known_chunks: RefCell<AHashSet<ChunkPosition>>,

    chunk_send_queue: RefCell<VecDeque<ChunkData>>,

    /// The previous own position sent by the client.
    /// Used to detect when we need to teleport the client.
    client_known_position: Cell<Option<Position>>,

    disconnected: Cell<bool>,
}

impl Client {
    pub fn new(player: NewPlayer, options: Arc<Options>) -> Self {
        Self {
            packets_to_send: player.packets_to_send,
            received_packets: player.received_packets,
            options,
            username: player.username,
            teleport_id_counter: Cell::new(0),
            network_id: None,
            profile: player.profile,
            uuid: player.uuid,
            sent_entities: RefCell::new(AHashSet::new()),
            knows_position: Cell::new(false),
            known_chunks: RefCell::new(AHashSet::new()),
            chunk_send_queue: RefCell::new(VecDeque::new()),
            client_known_position: Cell::new(None),
            disconnected: Cell::new(false),
        }
    }

    pub fn set_client_known_position(&self, pos: Position) {
        self.client_known_position.set(Some(pos));
    }

    pub fn client_known_position(&self) -> Option<Position> {
        self.client_known_position.get()
    }

    pub fn profile(&self) -> &[ProfileProperty] {
        &self.profile
    }

    pub fn network_id(&self) -> Option<NetworkId> {
        self.network_id
    }

    pub fn uuid(&self) -> Uuid {
        self.uuid
    }

    pub fn username(&self) -> &str {
        &self.username
    }

    pub fn received_packets(&self) -> impl Iterator<Item = ClientPlayPacket> + '_ {
        self.received_packets.try_iter()
    }

    pub fn is_disconnected(&self) -> bool {
        self.received_packets.is_disconnected() || self.disconnected.get()
    }

    pub fn known_chunks(&self) -> usize {
        self.known_chunks.borrow().len()
    }

    pub fn knows_own_position(&self) -> bool {
        self.knows_position.get()
    }

    pub fn tick(&self) {
        let num_to_send = MAX_CHUNKS_PER_TICK.min(self.chunk_send_queue.borrow().len());
        for packet in self.chunk_send_queue.borrow_mut().drain(0..num_to_send) {
            log::trace!(
                "Sending chunk at {:?} to {}",
                packet.chunk.read().position(),
                self.username
            );
            let chunk = Arc::clone(&packet.chunk);
            self.send_packet(UpdateLight { chunk });
            self.send_packet(packet);
        }
    }

    /// Returns whether the entity with the given ID
    /// is currently loaded on the client.
    pub fn is_entity_loaded(&self, network_id: NetworkId) -> bool {
        self.sent_entities.borrow().contains(&network_id)
    }

    pub fn set_network_id(&mut self, network_id: NetworkId) {
        self.network_id = Some(network_id);
    }

    pub fn send_join_game(
        &self,
        gamemode: Gamemode,
        previous_gamemode: PreviousGamemode,
        game: &common::Game,
    ) {
        log::trace!("Sending Join Game to {}", self.username);
        // Use the dimension codec sent by the default vanilla server. (Data acquired via tools/proxy)
        let dimension_codec = nbt::Blob::from_reader(&mut Cursor::new(include_bytes!(
            "../../../assets/dimension_codec.nbt"
        )))
        .expect("dimension codec asset is malformed");
        let dimension = nbt::Blob::from_reader(&mut Cursor::new(include_bytes!(
            "../../../assets/dimension.nbt"
        )))
        .expect("dimension asset is malformed");

        self.send_packet(JoinGame {
            entity_id: self.network_id.expect("No network id! Use client.set_network_id(NetworkId) before calling this method.").0,
            is_hardcore: false,
            gamemode,
            previous_gamemode,
            world_names: vec!["world".to_owned()],
            dimension_codec: Nbt(dimension_codec),
            dimension: Nbt(dimension),
            world_name: "world".to_owned(),
            hashed_seed: 0,
            max_players: 0,
            view_distance: self.options.view_distance as i32,
            reduced_debug_info: false,
            enable_respawn_screen: true,
            is_debug: false,
            is_flat: false,
        });

        self.send_packet(game.tag_registry.all_tags());
    }

    pub fn send_brand(&self) {
        let mut data = Vec::new();
        "Feather"
            .to_owned()
            .write(&mut data, ProtocolVersion::V1_16_2)
            .unwrap();
        self.send_plugin_message("minecraft:brand", data)
    }

    pub fn send_plugin_message(&self, channel: impl Into<String>, data: impl Into<Vec<u8>>) {
        let channel = channel.into();
        log::trace!("Sending plugin message {} to {}", channel, self.username);
        self.send_packet(PluginMessage {
            channel,
            data: data.into(),
        })
    }

    pub fn update_own_position(&self, new_position: Position) {
        log::trace!(
            "Updating position of {} to {:?}",
            self.username,
            new_position
        );
        self.send_packet(PlayerPositionAndLook {
            x: new_position.x,
            y: new_position.y,
            z: new_position.z,
            yaw: new_position.yaw,
            pitch: new_position.pitch,
            flags: 0,
            teleport_id: self.teleport_id_counter.get(),
        });
        self.teleport_id_counter
            .set(self.teleport_id_counter.get() + 1);
        self.knows_position.set(true);
        self.client_known_position.set(Some(new_position));
    }

    pub fn update_own_chunk(&self, pos: ChunkPosition) {
        log::trace!("Updating chunk position of {} to {:?}", self.username, pos);
        self.send_packet(UpdateViewPosition {
            chunk_x: pos.x,
            chunk_z: pos.z,
        });
    }

    pub fn send_chunk(&self, chunk: &ChunkHandle) {
        self.chunk_send_queue.borrow_mut().push_back(ChunkData {
            chunk: Arc::clone(chunk),
            kind: ChunkDataKind::LoadChunk,
        });
        self.known_chunks
            .borrow_mut()
            .insert(chunk.read().position());
    }

    pub fn overwrite_chunk_sections(&self, chunk: &ChunkHandle, sections: Vec<usize>) {
        self.send_packet(ChunkData {
            chunk: Arc::clone(chunk),
            kind: ChunkDataKind::OverwriteChunk { sections },
        });
    }

    pub fn send_block_change(&self, position: ValidBlockPosition, new_block: BlockId) {
        self.send_packet(BlockChange {
            position,
            block: new_block,
        });
    }

    pub fn unload_chunk(&self, pos: ChunkPosition) {
        log::trace!("Unloading chunk at {:?} on {}", pos, self.username);
        self.send_packet(UnloadChunk {
            chunk_x: pos.x,
            chunk_z: pos.z,
        });
        self.known_chunks.borrow_mut().remove(&pos);
    }

    pub fn add_tablist_player(
        &self,
        uuid: Uuid,
        name: String,
        profile: &[ProfileProperty],
        gamemode: Gamemode,
    ) {
        log::trace!("Sending AddPlayer({}) to {}", name, self.username);
        let action = AddPlayer {
            uuid,
            name,
            properties: profile.to_vec(),
            gamemode,
            ping: 0,
            display_name: None,
        };
        self.send_packet(PlayerInfo::AddPlayers(vec![action]));
    }

    pub fn remove_tablist_player(&self, uuid: Uuid) {
        log::trace!("Sending RemovePlayer({}) to {}", uuid, self.username);
        self.send_packet(PlayerInfo::RemovePlayers(vec![uuid]));
    }

    pub fn change_player_tablist_gamemode(&self, uuid: Uuid, gamemode: Gamemode) {
        self.send_packet(PlayerInfo::UpdateGamemodes(vec![(uuid, gamemode)]));
    }

    pub fn unload_entity(&self, id: NetworkId) {
        log::trace!("Unloading {:?} on {}", id, self.username);
        self.sent_entities.borrow_mut().remove(&id);
        self.send_packet(DestroyEntities {
            entity_ids: vec![id.0.into()],
        });
    }

    pub fn send_player(&self, network_id: NetworkId, uuid: Uuid, pos: Position) {
        log::trace!("Sending {:?} to {}", uuid, self.username);
        assert!(!self.sent_entities.borrow().contains(&network_id));
        self.send_packet(SpawnPlayer {
            entity_id: network_id.0,
            player_uuid: uuid,
            x: pos.x,
            y: pos.y,
            z: pos.z,
            yaw: pos.yaw,
            pitch: pos.pitch,
        });
        self.register_entity(network_id);
    }

    pub fn send_living_entity(
        &self,
        network_id: NetworkId,
        uuid: Uuid,
        pos: Position,
        kind: EntityKind,
    ) {
        log::trace!(
            "Spawning a {:?} on {} (entity type ID: {})",
            kind,
            self.username,
            kind.id()
        );
        self.send_packet(SpawnLivingEntity {
            entity_id: network_id.0,
            entity_uuid: uuid,
            kind: kind.id() as i32,
            x: pos.x,
            y: pos.y,
            z: pos.z,
            yaw: pos.yaw,
            pitch: pos.pitch,
            head_pitch: pos.pitch,
            velocity_x: 0,
            velocity_y: 0,
            velocity_z: 0,
        });
    }

    pub fn update_entity_position(
        &self,
        network_id: NetworkId,
        position: Position,
        prev_position: PreviousPosition,
        on_ground: OnGround,
        prev_on_ground: PreviousOnGround,
    ) {
        if self.network_id == Some(network_id) {
            // This entity is the client. Only update
            // the position if it has changed from the client's
            // known position.
            if Some(position) != self.client_known_position.get() {
                self.update_own_position(position);
            }
            return;
        }

        let no_change_yaw = (position.yaw - prev_position.0.yaw).abs() < 0.001;
        let no_change_pitch = (position.pitch - prev_position.0.pitch).abs() < 0.001;

        // If the entity jumps or falls we should send a teleport packet instead to keep relative movement in sync.
        if on_ground != prev_on_ground.0 {
            self.send_packet(EntityTeleport {
                entity_id: network_id.0,
                x: position.x,
                y: position.y,
                z: position.z,
                yaw: position.yaw,
                pitch: position.pitch,
                on_ground: *on_ground,
            });

            return;
        }

        if no_change_yaw && no_change_pitch {
            self.send_packet(EntityPosition {
                entity_id: network_id.0,
                delta_x: ((position.x * 32.0 - prev_position.0.x * 32.0) * 128.0) as i16,
                delta_y: ((position.y * 32.0 - prev_position.0.y * 32.0) * 128.0) as i16,
                delta_z: ((position.z * 32.0 - prev_position.0.z * 32.0) * 128.0) as i16,
                on_ground: on_ground.0,
            });
        } else {
            self.send_packet(EntityPositionAndRotation {
                entity_id: network_id.0,
                delta_x: ((position.x * 32.0 - prev_position.0.x * 32.0) * 128.0) as i16,
                delta_y: ((position.y * 32.0 - prev_position.0.y * 32.0) * 128.0) as i16,
                delta_z: ((position.z * 32.0 - prev_position.0.z * 32.0) * 128.0) as i16,
                yaw: position.yaw,
                pitch: position.pitch,
                on_ground: on_ground.0,
            });

            // Needed for head orientation
            self.send_packet(EntityHeadLook {
                entity_id: network_id.0,
                head_yaw: position.yaw,
            });
        }
    }

    pub fn send_keepalive(&self) {
        log::trace!("Sending keepalive to {}", self.username);
        self.send_packet(KeepAlive { id: 0 });
    }

    pub fn send_entity_animation(&self, network_id: NetworkId, animation: Animation) {
        if self.network_id == Some(network_id) {
            return;
        }
        self.send_packet(EntityAnimation {
            entity_id: network_id.0,
            animation,
        })
    }

    pub fn send_chat_message(&self, message: ChatMessage) {
        let packet = chat_packet(message);
        self.send_packet(packet);
    }

    /// Sends all the required packets to display the [`Title`]
    ///
    /// If both the `title` and the `sub_title` are set to `None`
    /// This will emit the [`Title::Hide`] packet.
    ///
    /// If the sum of `fade_in`, `stay` and `fade_out` is `0`
    /// This will emit the [`Title::Reset`] packet.
    pub fn send_title(&self, title: base::Title) {
        if title.title.is_none() && title.sub_title.is_none() {
            self.send_packet(Title::Hide);
        } else if title.fade_in + title.stay + title.fade_out == 0 {
            self.send_packet(Title::Reset);
        } else {
            if let Some(main_title) = title.title {
                self.send_packet(Title::SetTitle { text: main_title });
            }

            if let Some(sub_title) = title.sub_title {
                self.send_packet(Title::SetSubtitle { text: sub_title })
            }

            self.send_packet(Title::SetTimesAndDisplay {
                fade_in: title.fade_in as i32,
                stay: title.stay as i32,
                fade_out: title.fade_out as i32,
            });
        }
    }

    /// Resets the title for the player, this removes
    /// the text from the screen.
    ///
    /// Not to be confused with [`Self::hide_title()`]
    pub fn reset_title(&self) {
        self.send_packet(Title::Reset);
    }

    /// Hides the title for the player, this removes
    /// the text from the screen, but it will re-appear again
    /// if the set times packet is sent again.
    ///
    /// Not to be confused with [`Self::reset_title()`]
    pub fn hide_title(&self) {
        self.send_packet(Title::Hide);
    }

    pub fn confirm_window_action(&self, window_id: u8, action_number: i16, is_accepted: bool) {
        self.send_packet(WindowConfirmation {
            window_id,
            action_number,
            is_accepted,
        });
    }

    pub fn send_window_items(&self, window: &Window) {
        log::trace!("Updating window for {}", self.username);
        let packet = WindowItems {
            window_id: 0,
            items: window.inner().to_vec(),
        };
        self.send_packet(packet);
    }

<<<<<<< HEAD
    pub fn send_slot_item(&self, window_id: u8, slot: i16, item: Option<ItemStack>) {
        log::trace!(
            "Updating slot {} in window {} for {}",
            slot,
            window_id,
            self.username
        );
        let packet = SetSlot {
            window_id,
            slot,
            slot_data: item,
        };
        self.send_packet(packet);
    }

    pub fn set_slot(&self, slot: i16, item: Option<ItemStack>) {
=======
    pub fn set_slot(&self, slot: i16, item: &InventorySlot) {
>>>>>>> fdf5565f
        log::trace!("Setting slot {} of {} to {:?}", slot, self.username, item);
        self.send_packet(SetSlot {
            window_id: 0,
            slot,
            slot_data: item.clone(),
        });
    }

    pub fn send_particle(&self, particle: &base::Particle, position: &Position) {
        self.send_packet(Particle {
            particle_kind: particle.kind,
            long_distance: true,
            x: position.x,
            y: position.y,
            z: position.z,
            offset_x: particle.offset_x,
            offset_y: particle.offset_y,
            offset_z: particle.offset_z,
            particle_data: 0.0,
            particle_count: particle.count,
        })
    }

    pub fn set_cursor_slot(&self, item: &InventorySlot) {
        log::trace!("Setting cursor slot of {} to {:?}", self.username, item);
        self.set_slot(-1, item);
    }

    pub fn send_player_model_flags(&self, netowrk_id: NetworkId, model_flags: u8) {
        let mut entity_metadata = EntityMetadata::new();
        entity_metadata.set(16, model_flags);
        self.send_packet(SendEntityMetadata {
            entity_id: netowrk_id.0,
            entries: entity_metadata,
        });
    }

    pub fn send_entity_metadata(&self, network_id: NetworkId, metadata: EntityMetadata) {
        if self.network_id == Some(network_id) {
            return;
        }
        self.send_packet(SendEntityMetadata {
            entity_id: network_id.0,
            entries: metadata,
        });
    }

    pub fn send_abilities(&self, abilities: &base::anvil::player::PlayerAbilities) {
        let mut bitfield = 0;
        if *abilities.invulnerable {
            bitfield |= 1 << 0;
        }
        if *abilities.is_flying {
            bitfield |= 1 << 1;
        }
        if *abilities.may_fly {
            bitfield |= 1 << 2;
        }
        if *abilities.instabreak {
            bitfield |= 1 << 3;
        }
        self.send_packet(PlayerAbilities {
            flags: bitfield,
            flying_speed: *abilities.fly_speed,
            fov_modifier: *abilities.walk_speed,
        });
    }

    pub fn set_hotbar_slot(&self, slot: u8) {
        self.send_packet(HeldItemChange { slot });
    }

    pub fn change_gamemode(&self, gamemode: Gamemode) {
        self.send_packet(ChangeGameState {
            reason: StateReason::ChangeGameMode,
            value: gamemode as u8 as f32,
        })
    }

    pub fn send_time(&self, time: &WorldTime) {
        self.send_packet(TimeUpdate {
            world_age: time.world_age(),
            time_of_day: time.time(),
        })
    }

    pub fn send_commands(&self, commands: &CommandDispatcher<CommandCtx>) {
        self.send_packet(DeclareCommands {
            __todo__: commands.packet().unwrap(),
        })
    }

    pub fn send_tab_completions(
        &self,
        transaction_id: i32,
        completions: Vec<(String, Option<String>)>,
        start: usize,
        length: usize,
    ) {
        self.send_packet(TabComplete {
            id: transaction_id,
            start: start as i32,
            length: length as i32,
            matches: completions
                .into_iter()
                .map(|(value, tooltip)| TabCompleteMatch { value, tooltip })
                .collect(),
        })
    }

    fn register_entity(&self, network_id: NetworkId) {
        self.sent_entities.borrow_mut().insert(network_id);
    }

    fn send_packet(&self, packet: impl Into<ServerPlayPacket>) {
        let _ = self.packets_to_send.try_send(packet.into());
    }

    pub fn disconnect(&self, reason: &str) {
        self.disconnected.set(true);
        self.send_packet(Disconnect {
            reason: Text::from(reason.to_owned()).to_string(),
        });
    }
}

fn chat_packet(message: ChatMessage) -> packets::server::ChatMessage {
    packets::server::ChatMessage {
        message: message.text().to_string(),
        position: match message.kind() {
            ChatKind::PlayerChat => ChatPosition::Chat,
            ChatKind::System => ChatPosition::SystemMessage,
            ChatKind::AboveHotbar => ChatPosition::Hotbar,
        },
        sender: Uuid::default(),
    }
}<|MERGE_RESOLUTION|>--- conflicted
+++ resolved
@@ -7,31 +7,19 @@
 
 use ahash::AHashSet;
 use flume::{Receiver, Sender};
-use slab::Slab;
 use uuid::Uuid;
 
 use base::{
     BlockId, ChunkHandle, ChunkPosition, EntityKind, EntityMetadata, Gamemode, Position,
     ProfileProperty, Text, ValidBlockPosition,
 };
-<<<<<<< HEAD
 use commands::{CommandCtx, CommandDispatcher};
 use common::world::WorldTime;
-use common::Window;
-use packets::server::{Particle, SetSlot, SpawnLivingEntity, UpdateLight, WindowConfirmation};
-use protocol::packets::server::{
-    ChangeGameState, DeclareCommands, HeldItemChange, PlayerAbilities, StateReason, TabComplete,
-    TabCompleteMatch, TimeUpdate,
-=======
-use common::{
-    chat::{ChatKind, ChatMessage},
-    Window,
-};
 use libcraft_items::InventorySlot;
 use packets::server::{Particle, SetSlot, SpawnLivingEntity, UpdateLight, WindowConfirmation};
 use protocol::packets::server::{
-    EntityPosition, EntityPositionAndRotation, EntityTeleport, HeldItemChange, PlayerAbilities,
->>>>>>> fdf5565f
+    ChangeGameState, DeclareCommands, EntityPosition, EntityPositionAndRotation, EntityTeleport,
+    HeldItemChange, PlayerAbilities, StateReason, TabComplete, TabCompleteMatch, TimeUpdate,
 };
 use protocol::{
     packets::{
@@ -49,17 +37,13 @@
     ChatKind, ChatMessage, ClientId, NetworkId, OnGround, PreviousGamemode,
 };
 
-<<<<<<< HEAD
-use crate::{initial_handler::NewPlayer, Options};
-=======
 use crate::{
     entities::{PreviousOnGround, PreviousPosition},
     initial_handler::NewPlayer,
-    network_id_registry::NetworkId,
     Options,
 };
+use common::Window;
 use slab::Slab;
->>>>>>> fdf5565f
 
 /// Max number of chunks to send to a client per tick.
 const MAX_CHUNKS_PER_TICK: usize = 10;
@@ -209,12 +193,7 @@
         self.network_id = Some(network_id);
     }
 
-    pub fn send_join_game(
-        &self,
-        gamemode: Gamemode,
-        previous_gamemode: PreviousGamemode,
-        game: &common::Game,
-    ) {
+    pub fn send_join_game(&self, gamemode: Gamemode, previous_gamemode: PreviousGamemode) {
         log::trace!("Sending Join Game to {}", self.username);
         // Use the dimension codec sent by the default vanilla server. (Data acquired via tools/proxy)
         let dimension_codec = nbt::Blob::from_reader(&mut Cursor::new(include_bytes!(
@@ -243,8 +222,6 @@
             is_debug: false,
             is_flat: false,
         });
-
-        self.send_packet(game.tag_registry.all_tags());
     }
 
     pub fn send_brand(&self) {
@@ -553,8 +530,7 @@
         self.send_packet(packet);
     }
 
-<<<<<<< HEAD
-    pub fn send_slot_item(&self, window_id: u8, slot: i16, item: Option<ItemStack>) {
+    pub fn send_slot_item(&self, window_id: u8, slot: i16, item: InventorySlot) {
         log::trace!(
             "Updating slot {} in window {} for {}",
             slot,
@@ -569,10 +545,7 @@
         self.send_packet(packet);
     }
 
-    pub fn set_slot(&self, slot: i16, item: Option<ItemStack>) {
-=======
     pub fn set_slot(&self, slot: i16, item: &InventorySlot) {
->>>>>>> fdf5565f
         log::trace!("Setting slot {} of {} to {:?}", slot, self.username, item);
         self.send_packet(SetSlot {
             window_id: 0,
